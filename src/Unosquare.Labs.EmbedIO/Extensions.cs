--- conflicted
+++ resolved
@@ -34,7 +34,39 @@
         }
 
         /// <summary>
-<<<<<<< HEAD
+        /// Deletes the session object associated to the current context.
+        /// </summary>
+        /// <param name="context">The context.</param>
+        /// <param name="server">The server.</param>
+        /// <returns></returns>
+        public static void DeleteSession(this HttpListenerContext context, WebServer server)
+        {
+            server.SessionModule?.DeleteSession(context);
+        }
+
+        /// <summary>
+        /// Deletes the session object associated to the current context.
+        /// </summary>
+        /// <param name="server">The server.</param>
+        /// <param name="context">The context.</param>
+        /// <returns></returns>
+        public static void DeleteSession(this WebServer server, HttpListenerContext context)
+        {
+            server.SessionModule?.DeleteSession(context);
+        }
+
+        /// <summary>
+        /// Deletes the given session object.
+        /// </summary>
+        /// <param name="server">The server.</param>
+        /// <param name="session">The session info.</param>
+        /// <returns></returns>
+        public static void DeleteSession(this WebServer server, SessionInfo session)
+        {
+            server.SessionModule?.DeleteSession(session);
+        }
+
+        /// <summary>
         /// Determines whether [is web socket request] by identifying the Upgrade: websocket header.
         /// </summary>
         /// <param name="request">The request.</param>
@@ -48,38 +80,6 @@
                 return true;
 
             return false;
-=======
-        /// Deletes the session object associated to the current context.
-        /// </summary>
-        /// <param name="context">The context.</param>
-        /// <param name="server">The server.</param>
-        /// <returns></returns>
-        public static void DeleteSession(this HttpListenerContext context, WebServer server)
-        {
-            server.SessionModule?.DeleteSession(context);
-        }
-
-        /// <summary>
-        /// Deletes the session object associated to the current context.
-        /// </summary>
-        /// <param name="server">The server.</param>
-        /// <param name="context">The context.</param>
-        /// <returns></returns>
-        public static void DeleteSession(this WebServer server, HttpListenerContext context)
-        {
-            server.SessionModule?.DeleteSession(context);
-        }
-
-        /// <summary>
-        /// Deletes the given session object.
-        /// </summary>
-        /// <param name="server">The server.</param>
-        /// <param name="session">The session info.</param>
-        /// <returns></returns>
-        public static void DeleteSession(this WebServer server, SessionInfo session)
-        {
-            server.SessionModule?.DeleteSession(session);
->>>>>>> 93879de4
         }
 
 #if NET452
